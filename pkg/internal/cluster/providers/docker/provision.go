/*
Copyright 2019 The Kubernetes Authors.

Licensed under the Apache License, Version 2.0 (the "License");
you may not use this file except in compliance with the License.
You may obtain a copy of the License at

    http://www.apache.org/licenses/LICENSE-2.0

Unless required by applicable law or agreed to in writing, software
distributed under the License is distributed on an "AS IS" BASIS,
WITHOUT WARRANTIES OR CONDITIONS OF ANY KIND, either express or implied.
See the License for the specific language governing permissions and
limitations under the License.
*/

package docker

import (
	"fmt"
	"net"
	"strings"

	"sigs.k8s.io/kind/pkg/cluster/constants"
	"sigs.k8s.io/kind/pkg/container/cri"
	"sigs.k8s.io/kind/pkg/errors"
	"sigs.k8s.io/kind/pkg/exec"

	"sigs.k8s.io/kind/pkg/internal/apis/config"
	"sigs.k8s.io/kind/pkg/internal/cluster/loadbalancer"
	"sigs.k8s.io/kind/pkg/internal/cluster/providers/provider/common"
)

// planCreation creates a slice of funcs that will create the containers
func planCreation(cluster string, cfg *config.Cluster) (createContainerFuncs []func() error, err error) {
	// these apply to all container creation
	nodeNamer := common.MakeNodeNamer(cluster)
	genericArgs, err := commonArgs(cluster, cfg)
	if err != nil {
		return nil, err
	}

	// only the external LB should reflect the port if we have multiple control planes
	apiServerPort := cfg.Networking.APIServerPort
	apiServerAddress := cfg.Networking.APIServerAddress
	if clusterHasImplicitLoadBalancer(cfg) {
		apiServerPort = 0              // replaced with random ports
		apiServerAddress = "127.0.0.1" // only the LB needs to be non-local
		if clusterIsIPv6(cfg) {
			apiServerAddress = "::1" // only the LB needs to be non-local
		}
		// plan loadbalancer node
		name := nodeNamer(constants.ExternalLoadBalancerNodeRoleValue)
		createContainerFuncs = append(createContainerFuncs, func() error {
			args, err := runArgsForLoadBalancer(cfg, name, genericArgs)
			if err != nil {
				return err
			}
			return createContainer(args)
		})
	}

	// plan normal nodes
	for _, node := range cfg.Nodes {
		node := node.DeepCopy()              // copy so we can modify
		name := nodeNamer(string(node.Role)) // name the node
		switch node.Role {
		case config.ControlPlaneRole:
			createContainerFuncs = append(createContainerFuncs, func() error {
				port, err := common.PortOrGetFreePort(apiServerPort, apiServerAddress)
				if err != nil {
					return errors.Wrap(err, "failed to get port for API server")
				}
				node.ExtraPortMappings = append(node.ExtraPortMappings,
					cri.PortMapping{
						ListenAddress: apiServerAddress,
						HostPort:      port,
						ContainerPort: common.APIServerInternalPort,
					},
				)
				return createContainer(runArgsForNode(node, name, genericArgs))
			})
		case config.WorkerRole:
			createContainerFuncs = append(createContainerFuncs, func() error {
				return createContainer(runArgsForNode(node, name, genericArgs))
			})
		default:
			return nil, errors.Errorf("unknown node role: %q", node.Role)
		}
	}
	return createContainerFuncs, nil
}

func createContainer(args []string) error {
	if err := exec.Command("docker", args...).Run(); err != nil {
		return errors.Wrap(err, "docker run error")
	}
	return nil
}

func clusterIsIPv6(cfg *config.Cluster) bool {
	return cfg.Networking.IPFamily == "ipv6"
}

func clusterHasImplicitLoadBalancer(cfg *config.Cluster) bool {
	controlPlanes := 0
	for _, configNode := range cfg.Nodes {
		role := string(configNode.Role)
		if role == constants.ControlPlaneNodeRoleValue {
			controlPlanes++
		}
	}
	return controlPlanes > 1
}

// commonArgs computes static arguments that apply to all containers
func commonArgs(cluster string, cfg *config.Cluster) ([]string, error) {
	// standard arguments all nodes containers need, computed once
	args := []string{
		"--detach", // run the container detached
		"--tty",    // allocate a tty for entrypoint logs
		// label the node with the cluster ID
		"--label", fmt.Sprintf("%s=%s", constants.ClusterLabelKey, cluster),
	}

	// enable IPv6 if necessary
	if clusterIsIPv6(cfg) {
		args = append(args, "--sysctl=net.ipv6.conf.all.disable_ipv6=0", "--sysctl=net.ipv6.conf.all.forwarding=1")
	}

	// pass proxy environment variables
	proxyEnv, err := getProxyEnv(cfg)
	if err != nil {
		return nil, errors.Wrap(err, "proxy setup error")
	}
	for key, val := range proxyEnv {
		args = append(args, "-e", fmt.Sprintf("%s=%s", key, val))
	}

	// handle hosts that have user namespace remapping enabled
	if usernsRemap() {
		args = append(args, "--userns=host")
	}
	return args, nil
}

func runArgsForNode(node *config.Node, name string, args []string) []string {
	args = append([]string{
		"run",
		"--hostname", name, // make hostname match container name
		"--name", name, // ... and set the container name
		// label the node with the role ID
		"--label", fmt.Sprintf("%s=%s", constants.NodeRoleKey, node.Role),
		// running containers in a container requires privileged
		// NOTE: we could try to replicate this with --cap-add, and use less
		// privileges, but this flag also changes some mounts that are necessary
		// including some ones docker would otherwise do by default.
		// for now this is what we want. in the future we may revisit this.
		"--privileged",
		"--security-opt", "seccomp=unconfined", // also ignore seccomp
		// runtime temporary storage
		"--tmpfs", "/tmp", // various things depend on working /tmp
		"--tmpfs", "/run", // systemd wants a writable /run
		// runtime persistent storage
		// this ensures that E.G. pods, logs etc. are not on the container
		// filesystem, which is not only better for performance, but allows
		// running kind in kind for "party tricks"
		// (please don't depend on doing this though!)
		"--volume", "/var",
		// some k8s things want to read /lib/modules
		"--volume", "/lib/modules:/lib/modules:ro",
	},
		args...,
	)

	// convert mounts and port mappings to container run args
	args = append(args, generateMountBindings(node.ExtraMounts...)...)
	args = append(args, generatePortMappings(node.ExtraPortMappings...)...)

	// finally, specify the image to run
	return append(args, node.Image)
}

func runArgsForLoadBalancer(cfg *config.Cluster, name string, args []string) ([]string, error) {
	args = append([]string{
		"run",
		"--hostname", name, // make hostname match container name
		"--name", name, // ... and set the container name
		// label the node with the role ID
		"--label", fmt.Sprintf("%s=%s", constants.NodeRoleKey, constants.ExternalLoadBalancerNodeRoleValue),
	},
		args...,
	)

	// load balancer port mapping
	listenAddress := cfg.Networking.APIServerAddress
	port, err := common.PortOrGetFreePort(cfg.Networking.APIServerPort, listenAddress)
	if err != nil {
		return nil, errors.Wrap(err, "failed to get port for api server load balancer")
	}
	args = append(args, generatePortMappings(cri.PortMapping{
		ListenAddress: listenAddress,
		HostPort:      port,
		ContainerPort: common.APIServerInternalPort,
	})...)

	// finally, specify the image to run
	return append(args, loadbalancer.Image), nil
}

func getProxyEnv(cfg *config.Cluster) (map[string]string, error) {
	envs := common.GetProxyEnvs(cfg)
	// Specifically add the docker network subnets to NO_PROXY if we are using a proxy
	if len(envs) > 0 {
		// Docker default bridge network is named "bridge" (https://docs.docker.com/network/bridge/#use-the-default-bridge-network)
		subnets, err := getSubnets("bridge")
		if err != nil {
			return nil, err
		}
		noProxyList := strings.Join(append(subnets, envs[common.NOProxy]), ",")
		envs[common.NOProxy] = noProxyList
		envs[strings.ToLower(common.NOProxy)] = noProxyList
	}
	return envs, nil
}

func getSubnets(networkName string) ([]string, error) {
	format := `{{range (index (index . "IPAM") "Config")}}{{index . "Subnet"}} {{end}}`
	cmd := exec.Command("docker", "network", "inspect", "-f", format, networkName)
	lines, err := exec.CombinedOutputLines(cmd)
	if err != nil {
		return nil, errors.Wrap(err, "failed to get subnets")
	}
	return strings.Split(strings.TrimSpace(lines[0]), " "), nil
}

<<<<<<< HEAD
/*
This is adapted from:
https://github.com/kubernetes/kubernetes/blob/07a5488b2a8f67add543da72e8819407d8314204/pkg/kubelet/dockershim/helpers.go#L115-L155
*/
// generateMountBindings converts the mount list to a list of strings that
// can be understood by docker.
=======
// generateMountBindings converts the mount list to a list of args for docker
>>>>>>> e9a31092
// '<HostPath>:<ContainerPath>[:options]', where 'options'
// is a comma-separated list of the following strings:
// 'ro', if the path is read only
// 'Z', if the volume requires SELinux relabeling
func generateMountBindings(mounts ...cri.Mount) []string {
	args := make([]string, 0, len(mounts))
	for _, m := range mounts {
		bind := fmt.Sprintf("%s:%s", m.HostPath, m.ContainerPath)
		var attrs []string
		if m.Readonly {
			attrs = append(attrs, "ro")
		}
		// Only request relabeling if the pod provides an SELinux context. If the pod
		// does not provide an SELinux context relabeling will label the volume with
		// the container's randomly allocated MCS label. This would restrict access
		// to the volume to the container which mounts it first.
		if m.SelinuxRelabel {
			attrs = append(attrs, "Z")
		}
		switch m.Propagation {
		case cri.MountPropagationNone:
			// noop, private is default
		case cri.MountPropagationBidirectional:
			attrs = append(attrs, "rshared")
		case cri.MountPropagationHostToContainer:
			attrs = append(attrs, "rslave")
		default: // Falls back to "private"
		}
		if len(attrs) > 0 {
			bind = fmt.Sprintf("%s:%s", bind, strings.Join(attrs, ","))
		}
		args = append(args, fmt.Sprintf("--volume=%s", bind))
	}
	return args
}

// generatePortMappings converts the portMappings list to a list of args for docker
func generatePortMappings(portMappings ...cri.PortMapping) []string {
	args := make([]string, 0, len(portMappings))
	for _, pm := range portMappings {
		var hostPortBinding string
		if pm.ListenAddress != "" {
			hostPortBinding = net.JoinHostPort(pm.ListenAddress, fmt.Sprintf("%d", pm.HostPort))
		} else {
			hostPortBinding = fmt.Sprintf("%d", pm.HostPort)
		}
		protocol := "TCP" // TCP is the default
		switch pm.Protocol {
		case cri.PortMappingProtocolUDP:
			protocol = "UDP"
		case cri.PortMappingProtocolSCTP:
			protocol = "SCTP"
		default: // also covers cri.PortMappingProtocolTCP
		}
		args = append(args, fmt.Sprintf("--publish=%s:%d/%s", hostPortBinding, pm.ContainerPort, protocol))
	}
	return args
}<|MERGE_RESOLUTION|>--- conflicted
+++ resolved
@@ -234,16 +234,7 @@
 	return strings.Split(strings.TrimSpace(lines[0]), " "), nil
 }
 
-<<<<<<< HEAD
-/*
-This is adapted from:
-https://github.com/kubernetes/kubernetes/blob/07a5488b2a8f67add543da72e8819407d8314204/pkg/kubelet/dockershim/helpers.go#L115-L155
-*/
-// generateMountBindings converts the mount list to a list of strings that
-// can be understood by docker.
-=======
 // generateMountBindings converts the mount list to a list of args for docker
->>>>>>> e9a31092
 // '<HostPath>:<ContainerPath>[:options]', where 'options'
 // is a comma-separated list of the following strings:
 // 'ro', if the path is read only
